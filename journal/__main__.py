--- conflicted
+++ resolved
@@ -1,19 +1,3 @@
-<<<<<<< HEAD
 from .cli import app
 
-app()
-=======
-import sys
-from .cli import app
-from .db import interactive_menu
-
-
-# 🏁 Main entry point for the application
-if len(sys.argv) == 1:
-    interactive_menu()
-    sys.exit(0)  # Exit after the interactive menu
-else:
-    app()
-    # If arguments are provided, run the app normally
-    # This allows the app to be used in both interactive and non-interactive modes
->>>>>>> bf6aa787
+app()